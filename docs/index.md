--- conflicted
+++ resolved
@@ -43,23 +43,13 @@
 
 A paper describing PyCO2SYS is in review:
 
-<<<<<<< HEAD
 !!! note "PyCO2SYS manuscript in review"
     Humphreys, M. P., Lewis, E. R., Sharp, J. D., and Pierrot, D. (2021).  PyCO2SYS v1.7: marine carbonate system calculations in Python.  *Geoscientific Model Development Discussions* [preprint].  [doi:10.5194/gmd-2021-159](https://doi.org/10.5194/gmd-2021-159).
 
 Please cite the PyCO2SYS software itself:
 
 !!! note "PyCO2SYS code citation"
-    Humphreys, M. P., Sandborn, D. E., Gregor, L., Pierrot, D., van Heuven, S. M. A. C., Lewis, E. R., and Wallace, D. W. R. (2021).  PyCO2SYS: marine carbonate system calculations in Python.  *Zenodo.*  [doi:10.5281/zenodo.3744275](http://doi.org/10.5281/zenodo.3744275).
-=======
-!!! note "PyCO2SYS preprint"
-    Humphreys, M. P., Lewis, E. R., Sharp, J. S., and Pierrot, D. (2021, in review).  PyCO2SYS v1.7: marine carbonate system calculations in Python.  *Geoscientific Model Development Discussions.*  [doi:10.5194/gmd-2021-159](https://doi.org/10.5194/gmd-2021-159).
-
-If you use PyCO2SYS in your work, please cite the preprint, along with:
-
-!!! note "PyCO2SYS code citation"
     Humphreys, M. P., Schiller, A. J., Sandborn, D. E., Gregor, L., Pierrot, D., van Heuven, S. M. A. C., Lewis, E. R., and Wallace, D. W. R. (2021).  PyCO2SYS: marine carbonate system calculations in Python.  *Zenodo.*  [doi:10.5281/zenodo.3744275](http://doi.org/10.5281/zenodo.3744275).
->>>>>>> 5afc2c35
 
 The DOI refers to all versions of PyCO2SYS.  Please specify which version of PyCO2SYS you used.  You can find the version number that you are using in Python with:
 
@@ -68,7 +58,7 @@
 pyco2.hello()
 ```
 
-You should also cite the original work by [Lewis and Wallace (1998)](refs/#l), and specify which [optional sets of constants](co2sys_nd/#settings) you used in your calculations.
+You should also consider citing the original work by [Lewis and Wallace (1998)](refs/#l), and specify which [optional sets of constants](co2sys_nd/#settings) you used in your calculations.
 
 ### History
 
